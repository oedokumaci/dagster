import io
import os
import sqlite3
import tempfile

import pytest
from dagster import AssetSpec, Definitions, file_relative_path
from dagster._core.definitions import build_assets_job
from dagster_embedded_elt.sling import (
    SlingMode,
    SlingResource,
<<<<<<< HEAD
    build_assets_from_sling_streams,
=======
    build_assets_from_sling_stream,
>>>>>>> c158ae71
    build_sling_asset,
)
from dagster_embedded_elt.sling.resources import (
    SlingConnectionResource,
    SlingSourceConnection,
    SlingTargetConnection,
)


@pytest.fixture
def test_csv():
    return os.path.abspath(file_relative_path(__file__, "test.csv"))


@pytest.fixture
def test_staging_csv():
    return os.path.abspath(file_relative_path(__file__, "staging_test.csv"))


@pytest.fixture
def temp_db():
    with tempfile.TemporaryDirectory() as tmpdir_path:
        dbpath = os.path.join(tmpdir_path, "sqlite.db")
        yield dbpath


@pytest.fixture
def sling_sqlite_resource(temp_db):
    return SlingResource(
        source_connection=SlingSourceConnection(type="file"),
        target_connection=SlingTargetConnection(
            type="sqlite", connection_string=f"sqlite://{temp_db}"
        ),
    )


@pytest.fixture
def sling_file_connection():
    return SlingConnectionResource(type="file")


@pytest.fixture
def sling_staging_file_connection():
    return SlingConnectionResource(type="file")


@pytest.fixture
def sling_sqlite_connection(temp_db):
    return SlingConnectionResource(type="sqlite", connection_string=f"sqlite://{temp_db}")


@pytest.fixture
def sqlite_connection(temp_db):
    yield sqlite3.connect(temp_db)


ASSET_SPEC = AssetSpec(
    key=["main", "tbl"],
    group_name="etl",
    description="ETL Test",
    deps=["foo"],
)


@pytest.mark.parametrize(
    "mode,runs,expected", [(SlingMode.INCREMENTAL, 1, 3), (SlingMode.SNAPSHOT, 2, 6)]
)
def test_build_sling_asset(
    test_csv: str,
    sling_sqlite_resource: SlingResource,
    mode: SlingMode,
    runs: int,
    expected: int,
    sqlite_connection: sqlite3.Connection,
):
    asset_def = build_sling_asset(
        asset_spec=ASSET_SPEC,
        source_stream=f"file://{test_csv}",
        target_object="main.tbl",
        mode=mode,
        primary_key="SPECIES_CODE",
        sling_resource_key="sling_resource",
    )

    sling_job = build_assets_job(
        "sling_job",
        [asset_def],
        resource_defs={"sling_resource": sling_sqlite_resource},
    )

    counts = None
    for _ in range(runs):
        res = sling_job.execute_in_process()
        assert res.success
        counts = sqlite_connection.execute("SELECT count(1) FROM main.tbl").fetchone()[0]
    assert counts == expected


def test_can_build_two_assets(
    test_csv,
    sling_sqlite_resource: SlingResource,
):
    asset_def = build_sling_asset(
        asset_spec=AssetSpec(key="asset1"),
        source_stream=f"file://{test_csv}",
        target_object="main.first_tbl",
        mode=SlingMode.FULL_REFRESH,
        primary_key="SPECIES_CODE",
        sling_resource_key="sling_resource",
    )

    asset_def_two = build_sling_asset(
        asset_spec=AssetSpec(key="asset2"),
        source_stream=f"file://{test_csv}",
        target_object="main.second_tbl",
        mode=SlingMode.FULL_REFRESH,
        primary_key="SPECIES_CODE",
        sling_resource_key="sling_resource",
    )

    defs = Definitions(
        assets=[asset_def, asset_def_two],
        resources={"sling_resource": sling_sqlite_resource},
    )

    assert defs.get_assets_def("asset1")
    assert defs.get_assets_def("asset2")


def test_update_mode(
    test_csv: str,
    sling_sqlite_resource: SlingResource,
    sqlite_connection: sqlite3.Connection,
):
    """Creates a Sling sync using Full Refresh, manually increments the UPDATE KEY to be a higher value,
    which should cause the next run not to append new rows.
    """
    asset_def_base = build_sling_asset(
        asset_spec=ASSET_SPEC,
        source_stream=f"file://{test_csv}",
        target_object="main.tbl",
        mode=SlingMode.FULL_REFRESH,
        sling_resource_key="sling_resource",
    )

    asset_def_update = build_sling_asset(
        asset_spec=ASSET_SPEC,
        source_stream=f"file://{test_csv}",
        target_object="main.tbl",
        mode=SlingMode.INCREMENTAL,
        primary_key="SPECIES_NAME",
        update_key="UPDATED_AT",
        sling_resource_key="sling_resource",
    )

    sling_job_base = build_assets_job(
        "sling_job",
        [asset_def_base],
        resource_defs={"sling_resource": sling_sqlite_resource},
    )

    # First run should have 3 new rows
    res = sling_job_base.execute_in_process()
    assert res.success
    assert sqlite_connection.execute("SELECT count(1) FROM main.tbl").fetchone()[0] == 3

    # Next, manually set the UPDATED_AT to a higher value, this should prevent an append job from adding new rows.
    cur = sqlite_connection.cursor()
    cur.execute("UPDATE main.tbl set UPDATED_AT=999")
    sqlite_connection.commit()

    sling_job_update = build_assets_job(
        "sling_job_update",
        [asset_def_update],
        resource_defs={"sling_resource": sling_sqlite_resource},
    )
    res = sling_job_update.execute_in_process()
    assert res.success
    assert sqlite_connection.execute("SELECT count(1) FROM main.tbl").fetchone()[0] == 3


@pytest.mark.parametrize(
    "text, encoding, expected",
    [
        (io.BytesIO(b"\xc6some\ndata"), "utf-8", ["\ufffdsome\n", "data"]),
        (io.BytesIO(b"\xc6some\ndata"), "latin-1", ["Æsome\n", "data"]),
    ],
)
def test_non_unicode_stdout(text, encoding, expected, sling_sqlite_resource: SlingResource):
    lines = sling_sqlite_resource.process_stdout(text, encoding)
    assert list(lines) == expected


@pytest.mark.parametrize(
<<<<<<< HEAD
    "mode,runs,expected", [(SlingMode.FULL_REFRESH, 1, 3), (SlingMode.SNAPSHOT, 2, 6)]
)
def test_build_assets_from_sling_streams(
=======
    "mode,runs,expected", [(SlingMode.INCREMENTAL, 1, 3), (SlingMode.SNAPSHOT, 2, 6)]
)
def test_build_assets_from_sling_stream(
>>>>>>> c158ae71
    test_csv: str,
    sling_file_connection: SlingConnectionResource,
    sling_sqlite_connection: SlingConnectionResource,
    mode: SlingMode,
    runs: int,
    expected: int,
    sqlite_connection: sqlite3.Connection,
):
<<<<<<< HEAD
    asset_def = build_assets_from_sling_streams(
        sling_file_connection,
        sling_sqlite_connection,
        streams=[
            {
                "stream_name": f"file://{test_csv}",
                "object": "main.tbl7",
                "primary_key": "SPECIES_CODE",
                "update_key": "UPDATED_AT",
            }
        ],
        mode=mode,
=======
    asset_def = build_assets_from_sling_stream(
        sling_file_connection,
        sling_sqlite_connection,
        stream=f"file://{test_csv}",
        target_object="main.tbl",
        mode=mode,
        primary_key="SPECIES_CODE",
>>>>>>> c158ae71
    )

    sling_job = build_assets_job(
        "sling_job",
        [asset_def],
        resource_defs={
            "sling_file_connection": sling_file_connection,
            "sling_sqlite_connection": sling_sqlite_connection,
        },
    )

    counts = None
    for _ in range(runs):
        res = sling_job.execute_in_process()
        assert res.success
<<<<<<< HEAD
        counts = sqlite_connection.execute("SELECT count(1) FROM main.tbl7").fetchone()[0]
    assert counts == expected


def test_multiple_streams(
    test_csv: str,
    test_staging_csv: str,
    sling_file_connection: SlingConnectionResource,
    sling_staging_file_connection: SlingConnectionResource,
    sling_sqlite_connection: SlingConnectionResource,
    sqlite_connection: sqlite3.Connection,
):
    """Create two assets that target the same SlingConnectionResource."""
    asset_def = build_assets_from_sling_streams(
        sling_staging_file_connection,
        sling_sqlite_connection,
        streams=[
            {
                "stream_name": f"file://{test_csv}",
                "object": "main.tbl",
            },
            {
                "stream_name": f"file://{test_staging_csv}",
                "object": "main.staging_tbl",
            },
        ],
        mode=SlingMode.FULL_REFRESH,
    )

    sling_job = build_assets_job(
        "sling_job",
        [asset_def],
        resource_defs={
            "sling_file_connection": sling_file_connection,
            "sling_staging_file_connection": sling_staging_file_connection,
            "sling_sqlite_connection": sling_sqlite_connection,
        },
    )

    res = sling_job.execute_in_process()
    assert res.success
    assert sqlite_connection.execute("SELECT count(1) FROM main.tbl").fetchone()[0] == 3
    assert sqlite_connection.execute("SELECT count(1) FROM main.staging_tbl").fetchone()[0] == 4


=======
        counts = sqlite_connection.execute("SELECT count(1) FROM main.tbl").fetchone()[0]
    assert counts == expected


>>>>>>> c158ae71
def test_reuse_sling_connection_resource(
    test_csv: str,
    test_staging_csv: str,
    sling_file_connection: SlingConnectionResource,
    sling_staging_file_connection: SlingConnectionResource,
    sling_sqlite_connection: SlingConnectionResource,
    sqlite_connection: sqlite3.Connection,
):
    """Create two assets that target the same SlingConnectionResource."""
<<<<<<< HEAD
    asset_def = build_assets_from_sling_streams(
        sling_file_connection,
        sling_sqlite_connection,
        streams=[{"stream_name": f"file://{test_csv}", "primary_key": "SPECIES_CODE"}],
        target_object="main.tbl",
        mode=SlingMode.FULL_REFRESH,
    )

    asset_def_two = build_assets_from_sling_streams(
        sling_staging_file_connection,
        sling_sqlite_connection,
        streams=[{"stream_name": f"file://{test_staging_csv}", "primary_key": "SPECIES_CODE"}],
        target_object="main.staging_tbl",
        mode=SlingMode.FULL_REFRESH,
=======
    asset_def = build_assets_from_sling_stream(
        sling_file_connection,
        sling_sqlite_connection,
        stream=f"file://{test_csv}",
        target_object="main.tbl",
        mode=SlingMode.FULL_REFRESH,
        primary_key="SPECIES_CODE",
    )

    asset_def_two = build_assets_from_sling_stream(
        sling_staging_file_connection,
        sling_sqlite_connection,
        stream=f"file://{test_staging_csv}",
        target_object="main.staging_tbl",
        mode=SlingMode.FULL_REFRESH,
        primary_key="SPECIES_CODE",
>>>>>>> c158ae71
    )

    sling_job = build_assets_job(
        "sling_job",
        [asset_def, asset_def_two],
        resource_defs={
            "sling_file_connection": sling_file_connection,
            "sling_staging_file_connection": sling_staging_file_connection,
            "sling_sqlite_connection": sling_sqlite_connection,
        },
    )

    res = sling_job.execute_in_process()
    assert res.success
    assert sqlite_connection.execute("SELECT count(1) FROM main.tbl").fetchone()[0] == 3
    assert sqlite_connection.execute("SELECT count(1) FROM main.staging_tbl").fetchone()[0] == 4


def test_update_mode_from_stream(
    test_csv: str,
    sling_file_connection: SlingConnectionResource,
    sling_sqlite_connection: SlingConnectionResource,
    sqlite_connection: sqlite3.Connection,
):
    """Creates a Sling sync using Full Refresh, manually increments the UPDATE KEY to be a higher value,
    which should cause the next run not to append new rows.
    """
<<<<<<< HEAD
    asset_def_base = build_assets_from_sling_streams(
        sling_file_connection,
        sling_sqlite_connection,
        streams=[{"stream_name": f"file://{test_csv}"}],
=======
    asset_def_base = build_assets_from_sling_stream(
        sling_file_connection,
        sling_sqlite_connection,
        stream=f"file://{test_csv}",
>>>>>>> c158ae71
        target_object="main.tbl",
        mode=SlingMode.FULL_REFRESH,
    )

<<<<<<< HEAD
    asset_def_update = build_assets_from_sling_streams(
        sling_file_connection,
        sling_sqlite_connection,
        streams=[
            {
                "stream_name": f"file://{test_csv}",
                "primary_key": "SPECIES_NAME",
                "update_key": "UPDATED_AT",
            }
        ],
        target_object="main.tbl",
        mode=SlingMode.INCREMENTAL,
=======
    asset_def_update = build_assets_from_sling_stream(
        sling_file_connection,
        sling_sqlite_connection,
        stream=f"file://{test_csv}",
        target_object="main.tbl",
        mode=SlingMode.INCREMENTAL,
        primary_key="SPECIES_NAME",
        update_key="UPDATED_AT",
>>>>>>> c158ae71
    )

    sling_job_base = build_assets_job(
        "sling_job",
        [asset_def_base],
        resource_defs={
            "sling_file_connection": sling_file_connection,
            "sling_sqlite_connection": sling_sqlite_connection,
        },
    )

    # First run should have 3 new rows
    res = sling_job_base.execute_in_process()
    assert res.success
    assert sqlite_connection.execute("SELECT count(1) FROM main.tbl").fetchone()[0] == 3

    # Next, manually set the UPDATED_AT to a higher value, this should prevent an append job from adding new rows.
    cur = sqlite_connection.cursor()
    cur.execute("UPDATE main.tbl set UPDATED_AT=999")
    sqlite_connection.commit()

    sling_job_update = build_assets_job(
        "sling_job_update",
        [asset_def_update],
        resource_defs={
            "sling_file_connection": sling_file_connection,
            "sling_sqlite_connection": sling_sqlite_connection,
        },
    )
    res = sling_job_update.execute_in_process()
    assert res.success
    assert sqlite_connection.execute("SELECT count(1) FROM main.tbl").fetchone()[0] == 3<|MERGE_RESOLUTION|>--- conflicted
+++ resolved
@@ -9,11 +9,7 @@
 from dagster_embedded_elt.sling import (
     SlingMode,
     SlingResource,
-<<<<<<< HEAD
     build_assets_from_sling_streams,
-=======
-    build_assets_from_sling_stream,
->>>>>>> c158ae71
     build_sling_asset,
 )
 from dagster_embedded_elt.sling.resources import (
@@ -208,15 +204,9 @@
 
 
 @pytest.mark.parametrize(
-<<<<<<< HEAD
     "mode,runs,expected", [(SlingMode.FULL_REFRESH, 1, 3), (SlingMode.SNAPSHOT, 2, 6)]
 )
 def test_build_assets_from_sling_streams(
-=======
-    "mode,runs,expected", [(SlingMode.INCREMENTAL, 1, 3), (SlingMode.SNAPSHOT, 2, 6)]
-)
-def test_build_assets_from_sling_stream(
->>>>>>> c158ae71
     test_csv: str,
     sling_file_connection: SlingConnectionResource,
     sling_sqlite_connection: SlingConnectionResource,
@@ -225,7 +215,6 @@
     expected: int,
     sqlite_connection: sqlite3.Connection,
 ):
-<<<<<<< HEAD
     asset_def = build_assets_from_sling_streams(
         sling_file_connection,
         sling_sqlite_connection,
@@ -238,15 +227,6 @@
             }
         ],
         mode=mode,
-=======
-    asset_def = build_assets_from_sling_stream(
-        sling_file_connection,
-        sling_sqlite_connection,
-        stream=f"file://{test_csv}",
-        target_object="main.tbl",
-        mode=mode,
-        primary_key="SPECIES_CODE",
->>>>>>> c158ae71
     )
 
     sling_job = build_assets_job(
@@ -262,7 +242,6 @@
     for _ in range(runs):
         res = sling_job.execute_in_process()
         assert res.success
-<<<<<<< HEAD
         counts = sqlite_connection.execute("SELECT count(1) FROM main.tbl7").fetchone()[0]
     assert counts == expected
 
@@ -307,13 +286,6 @@
     assert sqlite_connection.execute("SELECT count(1) FROM main.tbl").fetchone()[0] == 3
     assert sqlite_connection.execute("SELECT count(1) FROM main.staging_tbl").fetchone()[0] == 4
 
-
-=======
-        counts = sqlite_connection.execute("SELECT count(1) FROM main.tbl").fetchone()[0]
-    assert counts == expected
-
-
->>>>>>> c158ae71
 def test_reuse_sling_connection_resource(
     test_csv: str,
     test_staging_csv: str,
@@ -323,7 +295,6 @@
     sqlite_connection: sqlite3.Connection,
 ):
     """Create two assets that target the same SlingConnectionResource."""
-<<<<<<< HEAD
     asset_def = build_assets_from_sling_streams(
         sling_file_connection,
         sling_sqlite_connection,
@@ -338,24 +309,6 @@
         streams=[{"stream_name": f"file://{test_staging_csv}", "primary_key": "SPECIES_CODE"}],
         target_object="main.staging_tbl",
         mode=SlingMode.FULL_REFRESH,
-=======
-    asset_def = build_assets_from_sling_stream(
-        sling_file_connection,
-        sling_sqlite_connection,
-        stream=f"file://{test_csv}",
-        target_object="main.tbl",
-        mode=SlingMode.FULL_REFRESH,
-        primary_key="SPECIES_CODE",
-    )
-
-    asset_def_two = build_assets_from_sling_stream(
-        sling_staging_file_connection,
-        sling_sqlite_connection,
-        stream=f"file://{test_staging_csv}",
-        target_object="main.staging_tbl",
-        mode=SlingMode.FULL_REFRESH,
-        primary_key="SPECIES_CODE",
->>>>>>> c158ae71
     )
 
     sling_job = build_assets_job(
@@ -383,22 +336,14 @@
     """Creates a Sling sync using Full Refresh, manually increments the UPDATE KEY to be a higher value,
     which should cause the next run not to append new rows.
     """
-<<<<<<< HEAD
     asset_def_base = build_assets_from_sling_streams(
         sling_file_connection,
         sling_sqlite_connection,
         streams=[{"stream_name": f"file://{test_csv}"}],
-=======
-    asset_def_base = build_assets_from_sling_stream(
-        sling_file_connection,
-        sling_sqlite_connection,
-        stream=f"file://{test_csv}",
->>>>>>> c158ae71
-        target_object="main.tbl",
-        mode=SlingMode.FULL_REFRESH,
-    )
-
-<<<<<<< HEAD
+        target_object="main.tbl",
+        mode=SlingMode.FULL_REFRESH,
+    )
+
     asset_def_update = build_assets_from_sling_streams(
         sling_file_connection,
         sling_sqlite_connection,
@@ -411,16 +356,6 @@
         ],
         target_object="main.tbl",
         mode=SlingMode.INCREMENTAL,
-=======
-    asset_def_update = build_assets_from_sling_stream(
-        sling_file_connection,
-        sling_sqlite_connection,
-        stream=f"file://{test_csv}",
-        target_object="main.tbl",
-        mode=SlingMode.INCREMENTAL,
-        primary_key="SPECIES_NAME",
-        update_key="UPDATED_AT",
->>>>>>> c158ae71
     )
 
     sling_job_base = build_assets_job(
