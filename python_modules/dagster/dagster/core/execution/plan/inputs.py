--- conflicted
+++ resolved
@@ -297,17 +297,7 @@
         solid_config = step_context.resolved_run_config.solids.get(str(self.solid_handle))
         config_data = solid_config.inputs.get(self.input_name) if solid_config else None
 
-<<<<<<< HEAD
         loader = getattr(step_context.resources, input_def.input_manager_key)
-=======
-        input_manager_key = check.not_none(
-            input_def.root_manager_key
-            if input_def.root_manager_key
-            else input_def.input_manager_key
-        )
-
-        loader = getattr(step_context.resources, input_manager_key)
->>>>>>> bc5e5021
 
         load_input_context = step_context.for_input_manager(
             input_def.name,
@@ -342,15 +332,7 @@
         from ..resolve_versions import check_valid_version, resolve_config_version
 
         solid = pipeline_def.get_solid(self.solid_handle)
-<<<<<<< HEAD
-        input_manager_key = solid.input_def_named(self.input_name).input_manager_key
-=======
-        input_manager_key: str = check.not_none(
-            solid.input_def_named(self.input_name).root_manager_key
-            if solid.input_def_named(self.input_name).root_manager_key
-            else solid.input_def_named(self.input_name).input_manager_key
-        )
->>>>>>> bc5e5021
+        input_manager_key = check.not_none(solid.input_def_named(self.input_name).input_manager_key)
         input_manager_def = pipeline_def.get_mode_definition(
             resolved_run_config.mode
         ).resource_defs[input_manager_key]
@@ -390,17 +372,7 @@
     def required_resource_keys(self, pipeline_def: PipelineDefinition) -> Set[str]:
         input_def = pipeline_def.get_solid(self.solid_handle).input_def_named(self.input_name)
 
-<<<<<<< HEAD
         return {input_def.input_manager_key}
-=======
-        input_manager_key: str = check.not_none(
-            input_def.root_manager_key
-            if input_def.root_manager_key
-            else input_def.input_manager_key
-        )
-
-        return {input_manager_key}
->>>>>>> bc5e5021
 
 
 @whitelist_for_serdes
